--- conflicted
+++ resolved
@@ -1,16 +1,14 @@
 # Changelog
 
-<<<<<<< HEAD
 ## Unreleased
 
 ### Change
 
 - Now feature `num-traits` and `rand` are not enabled by default, feature `num-order` is enabled instead.
-=======
+
 ## 0.3.2
 
 - The default precision for float numbers from `from_parts`/`From<UBig>`/`From<IBig>` are now based on the actual digits on the integers, rather than the digits after simplification. (#28)
->>>>>>> 7e00a088
 
 ## 0.3.1
 
