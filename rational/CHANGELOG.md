# Changelog

<<<<<<< HEAD
## Unreleased

### Change

- Now feature `num-traits` and `rand` are not enabled by default, feature `num-order` is enabled instead.
=======
## 0.3.2

Fix the Bug in multiplication between `RBig` and `IBig`.
>>>>>>> 889dcb47

## 0.3.1

- Implement `Sum` and `Product` traits for `RBig` and `Relaxed`.
- Implement `Rem` trait for `RBig` and `Relaxed`.
- Implement `dashu_base::{Abs, Inverse, DivEuclid, RemEuclid, DivRemEuclid, EstimatedLog2}` traits for `RBig` and `Relaxed`.
- Implement `rand::distributions::uniform::SampleUniform` for `RBig`.
- Implement `serde::{Serialize, Deserialize}` for `RBig` and `Relaxed`
- Implement `num_traits::{Zero, One, Num, Signed, FromPrimitive, ToPrimitive, Pow, Euclid}` for `RBig` and `Relaxed`
- Add `cubic()`, `pow()` for `RBig` and `Relaxed`.
- Add `round()` for `RBig` and `Relaxed`.
- Add support of random rational numbers generation through `Uniform01` and `UniformRBig`.
- Add `rand_v08` and `num-traits_v02` feature flags to prevent breaking changes due to dependency updates in future 
- Fix the bug in number comparison.
- Re-export operation traits through the `ops` module.

## 0.3.0 (Initial release)

- Support basic arithmetic operations and numeric conversion.
- Support Diophatine approximations.<|MERGE_RESOLUTION|>--- conflicted
+++ resolved
@@ -1,16 +1,14 @@
 # Changelog
 
-<<<<<<< HEAD
 ## Unreleased
 
 ### Change
 
 - Now feature `num-traits` and `rand` are not enabled by default, feature `num-order` is enabled instead.
-=======
+
 ## 0.3.2
 
 Fix the Bug in multiplication between `RBig` and `IBig`.
->>>>>>> 889dcb47
 
 ## 0.3.1
 
