# Changelog

## 0.3.0 (WIP)

<<<<<<< HEAD
- Add trait `FloatEncoding` and implement it for `f32` and `f64`
- Add trait `Signed` and implement it for all signed primitive types
- Add conversion between `Sign` and `bool`
- Implement `Abs` for `f32` and `f64`
=======
### Chnage

- Definition of `RootRem` has changed (the associated type has been changed to `OutputRoot`, `OutputRem`)
>>>>>>> ca5686f4

## 0.2.1

- Implement `RootRem` for `u8`, `u16`, `u32`
- Add trait `Root` and implement it for `u8`, `u16`, `u32`, `u64`, `u128`

## 0.2.0

- Add traits `Approximation`, `Sign` and `EstimatedLog2`.

## 0.1.1

- Fix the bug of the GCD algorithm.

## 0.1.0 (Initial release)

- including several common trait definitions.<|MERGE_RESOLUTION|>--- conflicted
+++ resolved
@@ -2,16 +2,16 @@
 
 ## 0.3.0 (WIP)
 
-<<<<<<< HEAD
+### Add
+
 - Add trait `FloatEncoding` and implement it for `f32` and `f64`
 - Add trait `Signed` and implement it for all signed primitive types
 - Add conversion between `Sign` and `bool`
 - Implement `Abs` for `f32` and `f64`
-=======
+
 ### Chnage
 
 - Definition of `RootRem` has changed (the associated type has been changed to `OutputRoot`, `OutputRem`)
->>>>>>> ca5686f4
 
 ## 0.2.1
 
