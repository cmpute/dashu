--- conflicted
+++ resolved
@@ -115,14 +115,9 @@
     fn add(&self, lhs: &UBig, rhs: &UBig) -> UBig {
         self.reduce_once(lhs + rhs)
     }
-<<<<<<< HEAD
-    fn double(&self, _target: UBig) -> UBig {
-        todo!()
-=======
     #[inline]
     fn dbl(&self, target: UBig) -> UBig {
         self.reduce_once(target << 1)
->>>>>>> 2ec9cf42
     }
     #[inline]
     fn sub(&self, lhs: &UBig, rhs: &UBig) -> UBig {
@@ -150,14 +145,9 @@
         let rhs = rhs.clone().into_ring(self);
         (lhs * rhs).residue()
     }
-<<<<<<< HEAD
-    fn square(&self, _target: UBig) -> UBig {
-        todo!()
-=======
     #[inline]
     fn sqr(&self, target: UBig) -> UBig {
         target.into_ring(self).sqr().residue()
->>>>>>> 2ec9cf42
     }
     #[inline]
     fn inv(&self, target: UBig) -> Option<UBig> {
